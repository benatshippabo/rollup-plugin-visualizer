{
  "name": "rollup-plugin-visualizer",
  "version": "0.1.3",
  "main": "plugin.js",
  "author": "Denis Bardadym <bardadymchik@gmail.com>",
  "license": "MIT",
<<<<<<< HEAD
  "files": [
    "lib/*",
    "plugin.js"
  ],
=======
>>>>>>> 8a1501ca
  "repository": {
    "type": "git",
    "url": "git@github.com:btd/rollup-plugin-visualizer.git"
  },
  "scripts": {
    "build": "npm run buildplugin",
    "buildplugin": "rollup -c rollup.config.js -o ./lib/pluginmain.js",
    "prepublish": "npm run build"
  },
  "dependencies": {},
  "devDependencies": {
    "bytes": "^2.4.0",
    "d3-hierarchy": "^1.0.2",
    "d3-scale": "^1.0.3",
    "d3-selection": "^1.0.2",
    "d3-shape": "^1.0.3",
    "eslint": "^3.8.1",
    "eslint-plugin-react": "^3.5.1",
    "rollup": "^0.36.3",
    "rollup-plugin-commonjs": "^5.0.5",
    "rollup-plugin-node-resolve": "^2.0.0",
    "rollup-plugin-uglify": "^1.0.1"
  }
}<|MERGE_RESOLUTION|>--- conflicted
+++ resolved
@@ -4,13 +4,10 @@
   "main": "plugin.js",
   "author": "Denis Bardadym <bardadymchik@gmail.com>",
   "license": "MIT",
-<<<<<<< HEAD
   "files": [
     "lib/*",
     "plugin.js"
   ],
-=======
->>>>>>> 8a1501ca
   "repository": {
     "type": "git",
     "url": "git@github.com:btd/rollup-plugin-visualizer.git"
